--- conflicted
+++ resolved
@@ -132,14 +132,9 @@
     workarea/core/modules/style_guide_accordions
     workarea/core/modules/reveal_password
     workarea/core/modules/local_time
-<<<<<<< HEAD
+    workarea/core/modules/date
     workarea/core/modules/copy_to_clipboard
     workarea/admin/modules/style_guide_autocomplete_fields
-    workarea/admin/modules/categorized_autocomplete_fields
-=======
->>>>>>> 15c878aa
-    workarea/core/modules/date
-    workarea/core/modules/copy_to_clipboard
     workarea/admin/modules/categorized_autocomplete_fields
     workarea/admin/modules/messages
     workarea/admin/modules/takeover
