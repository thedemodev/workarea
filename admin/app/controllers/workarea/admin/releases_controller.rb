module Workarea
  module Admin
    class ReleasesController < Admin::ApplicationController
      include StorefrontHelper

      required_permissions :releases

      before_action :find_release, except: :changes
      before_action :find_calendar, only: [:index, :update]
      before_action :authenticate_user_by_token, only: :calendar_feed
      skip_before_action :require_login, :require_admin, only: :calendar_feed
      around_action :set_time_zone, only: :index

      def index
      end

      def show
      end

      def edit
      end

      def create
        @release.attributes = params[:release]
        @release.save
        render json: { release: @release.model }
      end

      def list
        search = Search::AdminReleases.new(params)
        @search = Admin::ReleaseSearchViewModel.new(search, view_model_options)
      end

      def new
      end

      def update
        if @release.update_attributes(params[:release])
          flash[:success] = t('workarea.admin.releases.flash_messages.saved')
          redirect_to release_path(@release)
        else
          flash[:error] = t('workarea.admin.releases.flash_messages.saved_error')
          render :edit
        end
      end

<<<<<<< HEAD
      def undo
      end
=======
      def publish
        self.current_release = nil
        PublishRelease.perform_async(@release.id)
>>>>>>> cfdabd33

      def original
      end

      def publish
        self.current_release = nil
        @release.publish!

        flash[:success] = t('workarea.admin.releases.flash_messages.published')
        redirect_to return_to || release_path(@release)
      end

      def destroy
        self.current_release = nil
        @release.destroy

        flash[:success] = t('workarea.admin.releases.flash_messages.removed')
        redirect_to releases_path
      end

      def calendar_feed
        send_data ReleasesFeedViewModel.wrap(nil).to_ical,
                  filename: params[:filename],
                  type: 'text/calendar'
      end

      private

      def set_time_zone
        old_time_zone = Time.zone
        time_offset = params[:time_offset].to_i / 100
        Time.zone = time_offset.hours unless params[:time_offset].blank?
        yield
      ensure
        Time.zone = old_time_zone
      end

      def find_release
        model = if params[:id].present?
                  Release.find(params[:id])
                else
                  Release.new(params[:release])
                end

        @release = ReleaseViewModel.new(model, view_model_options)
      end

      def find_calendar
        @calendar = ReleaseCalendarViewModel.new(@release, view_model_options)
      end

      def authenticate_user_by_token
        unless User.find_by_token(params[:token]).try(:releases_access?)
          head :unauthorized
          return false
        end
      end
    end
  end
end<|MERGE_RESOLUTION|>--- conflicted
+++ resolved
@@ -44,21 +44,12 @@
         end
       end
 
-<<<<<<< HEAD
-      def undo
-      end
-=======
-      def publish
-        self.current_release = nil
-        PublishRelease.perform_async(@release.id)
->>>>>>> cfdabd33
-
       def original
       end
 
       def publish
         self.current_release = nil
-        @release.publish!
+        PublishRelease.perform_async(@release.id)
 
         flash[:success] = t('workarea.admin.releases.flash_messages.published')
         redirect_to return_to || release_path(@release)
