--- conflicted
+++ resolved
@@ -157,7 +157,6 @@
         "#{request.path}?#{new_query_string_params.to_query}"
       end
 
-<<<<<<< HEAD
       def s3?
         Configuration::S3.configured?
       end
@@ -165,7 +164,8 @@
       def workarea_release_notes_url(version)
         version_path = "workarea-#{version.gsub('.', '-')}.html"
         "https://developer.workarea.com/release-notes/#{version_path}"
-=======
+      end
+
       def duration_in_words(duration)
         parts = duration.parts
         return t('workarea.duration.seconds', count: 0) if parts.empty?
@@ -174,7 +174,6 @@
           .sort_by { |unit,  _ | ActiveSupport::Duration::PARTS.index(unit) }
           .map     { |unit, val| t("workarea.duration.#{unit}", count: val) }
           .to_sentence
->>>>>>> 5b7b7c08
       end
     end
   end
