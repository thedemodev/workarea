- @page_title = t('workarea.admin.create_releases.setup.page_title')

.view
  .view__header
    .view__heading
      %h1= t('workarea.admin.create_releases.setup.title')

  .view__container.view__container--narrow
    - @release.errors.full_messages.each do |message|
      = render_message 'error', message

    = form_tag create_releases_path, method: 'post' do
      = hidden_field_tag :id, @release.id unless @release.new_record?

      .section
        .property.property--required
          = label_tag 'release_name', t('workarea.admin.fields.name'), class: 'property__name'
          = text_field_tag 'release[name]', @release.name, class: 'text-box text-box--i18n', required: true, placeholder: t('workarea.admin.create_releases.setup.release_name_placeholder', year: Time.current.year)

<<<<<<< HEAD
=======
        - if current_user.can_publish_now?
          .grid.grid--huge
            .grid__cell.grid__cell--50-at-medium
              .property
                = label_tag 'release_publish_at', t('workarea.admin.fields.publish_at'), class: 'property__name'
                .box.box--rounded= hidden_field_tag 'release[publish_at]', @release.publish_at, data: { datetimepicker_field: { inline: true, uiOptions: { minDate: 0 } }.to_json }

            .grid__cell.grid__cell--50-at-medium
              .property
                = label_tag 'release_undo_at', t('workarea.admin.fields.undo_at'), class: 'property__name'
                .box.box--rounded= hidden_field_tag 'release[undo_at]', nil, data: { datetimepicker_field: { inline: true, uiOptions: { minDate: 0 } }.to_json }

>>>>>>> 4bbd0440
        .property
          = label_tag 'release[tag_list]', t('workarea.admin.fields.tags'), class: 'property__name'
          = text_field_tag 'release[tag_list]', @release.tag_list, class: 'text-box'
          %span.property__note= t('workarea.admin.create_releases.setup.tags_note')

        - if current_user.can_publish_now?
          .align-center
            .grid.grid--huge
              .grid__cell.grid__cell--50-at-medium
                .property
                  = label_tag 'release_publish_at', t('workarea.admin.fields.publish_at'), class: 'property__name'
                  .box.box--rounded= hidden_field_tag 'release[publish_at]', @release.publish_at, data: { datetimepicker_field: { inline: true } }

      .workflow-bar
        .grid.grid--middle
          .grid__cell.grid__cell--20
            - if @release.new_record?
              = link_to t('workarea.admin.form.cancel'), releases_path, class: 'workflow-bar__button workflow-bar__button--delete'
            - else
              = link_to t('workarea.admin.form.cancel'), release_path(@release), class: 'workflow-bar__button workflow-bar__button--delete', data: { method: 'delete', confirm: t('workarea.admin.create_releases.workflow.delete_confirmation') }

          .grid__cell.grid__cell--60
            %ol.workflow-bar__steps
              %li.workflow-bar__step 1) #{link_to t('workarea.admin.create_releases.workflow.pick_day'), releases_path}
              %li.workflow-bar__step
                %strong 2) #{t('workarea.admin.create_releases.workflow.setup')}
              %li.workflow-bar__step
                - if @release.new_record?
                  2) #{t('workarea.admin.create_releases.workflow.plan_changes')}
                - else
                  2) #{link_to t('workarea.admin.create_releases.workflow.plan_changes'), plan_create_release_path(@release)}

          .grid__cell.grid__cell--20
            .grid.grid--auto.grid--right.grid--middle
              .grid__cell= button_tag t('workarea.admin.create_releases.workflow.save_and_plan_changes'), value: 'save_setup', class: 'workflow-bar__button workflow-bar__button--create'<|MERGE_RESOLUTION|>--- conflicted
+++ resolved
@@ -17,21 +17,6 @@
           = label_tag 'release_name', t('workarea.admin.fields.name'), class: 'property__name'
           = text_field_tag 'release[name]', @release.name, class: 'text-box text-box--i18n', required: true, placeholder: t('workarea.admin.create_releases.setup.release_name_placeholder', year: Time.current.year)
 
-<<<<<<< HEAD
-=======
-        - if current_user.can_publish_now?
-          .grid.grid--huge
-            .grid__cell.grid__cell--50-at-medium
-              .property
-                = label_tag 'release_publish_at', t('workarea.admin.fields.publish_at'), class: 'property__name'
-                .box.box--rounded= hidden_field_tag 'release[publish_at]', @release.publish_at, data: { datetimepicker_field: { inline: true, uiOptions: { minDate: 0 } }.to_json }
-
-            .grid__cell.grid__cell--50-at-medium
-              .property
-                = label_tag 'release_undo_at', t('workarea.admin.fields.undo_at'), class: 'property__name'
-                .box.box--rounded= hidden_field_tag 'release[undo_at]', nil, data: { datetimepicker_field: { inline: true, uiOptions: { minDate: 0 } }.to_json }
-
->>>>>>> 4bbd0440
         .property
           = label_tag 'release[tag_list]', t('workarea.admin.fields.tags'), class: 'property__name'
           = text_field_tag 'release[tag_list]', @release.tag_list, class: 'text-box'
@@ -43,7 +28,7 @@
               .grid__cell.grid__cell--50-at-medium
                 .property
                   = label_tag 'release_publish_at', t('workarea.admin.fields.publish_at'), class: 'property__name'
-                  .box.box--rounded= hidden_field_tag 'release[publish_at]', @release.publish_at, data: { datetimepicker_field: { inline: true } }
+                  .box.box--rounded= hidden_field_tag 'release[publish_at]', @release.publish_at, data: { datetimepicker_field: { inline: true, uiOptions: { minDate: 0 } } }
 
       .workflow-bar
         .grid.grid--middle
