- @page_title = "#{t('workarea.admin.timeline.timeline_for')} #{@timeline.subject.name}"

.view
  .view__header
    .grid.grid--middle.grid--right
      .grid__cell.grid__cell--50
        .view__heading
          = link_to_index_for(@timeline.subject)
          %h1= link_to @timeline.subject.name, url_for(@timeline.subject)
      .grid__cell.grid__cell--25
        = render_aux_navigation_for(@timeline.subject)

  .view__container
    = render_cards_for(@timeline.subject, :timeline)

<<<<<<< HEAD
  .view__container
    .section
      - if @timeline.empty?
        %p.heading--2.align-center= t('workarea.admin.timeline.no_activity')
      - else
        .grid.grid--center
          .grid__cell.grid__cell--80-at-medium
            .grid
              - @timeline.upcoming_changesets.each_with_index do |changeset, index|
                .activity-group
                  .grid__cell.grid__cell--20
                    .date-marker{ class: ('date-marker--no-date' if changeset.release_date.nil?) }
                      - if index == 0
                        .date-marker__annotation= t('workarea.admin.timeline.upcoming_changes')
                      - if changeset.release_date.present?
                        .date-marker__month= local_time(changeset.release_date, format: '%b')
                        .date-marker__day= local_time(changeset.release_date, format: '%e')
                  .grid__cell.grid__cell--80
                    .activity
                      .activity__header
                        = inline_svg('workarea/admin/icons/release_timeline.svg', class: 'activity__avatar')
                        %h3.activity__name= link_to changeset.release.name, release_path(changeset.release)
                        %p.activity__time
                          = changeset.publish_humanized
                          - if changeset.release_date.present?
                            = local_time(changeset.release_date, :long)
                        .activity__actions
                          .grid.grid--auto
                            .grid__cell
                              = form_tag release_session_path, method: :post do
                                = hidden_field_tag :release_id, changeset.release.id
                                = hidden_field_tag :return_to, url_for(@timeline.subject)
                                = button_tag value: 'edit_changes', class: 'text-button' do
                                  = inline_svg('workarea/admin/icons/edit.svg', class: 'text-button__icon', title: t('workarea.admin.timeline.edit'))
                            .grid__cell
                              = form_tag release_changeset_path(changeset.release, changeset), method: :delete, class: 'action-group__item', data: { deletion_form: { message: t('workarea.admin.timeline.delete_confirmation') } } do
                                = button_tag value: 'delete_changeset', class: 'text-button text-button--destroy' do
                                  = inline_svg('workarea/admin/icons/delete.svg', class: 'text-button__icon', title: t('workarea.admin.actions.delete'))
                      .activity__message
                        .release-changeset.release-changeset--activity
                          - changeset.changed_fields.each do |field|
                            = render_changeset_field(changeset, field)
=======
    - if @timeline.empty?
      %p.heading--2.align-center= t('workarea.admin.timeline.no_activity')
    - else
      .grid.grid--center
        .grid__cell.grid__cell--80-at-medium
          .grid
            - @timeline.unscheduled_changesets.each_with_index do |changeset, index|
              .activity-group.activity-group--bordered
                .grid__cell.grid__cell--20
                  - if index == 0
                    .date-marker
                      .date-marker__annotation= t('workarea.admin.timeline.unscheduled_changes')
                      .date-marker__day ?
                .grid__cell.grid__cell--80
                  .activity
                    .activity__header
                      = inline_svg('workarea/admin/icons/release_timeline.svg', class: 'activity__avatar')
                      %h3.activity__name= link_to changeset.release.name, release_path(changeset.release)
                      %p.activity__time
                        = changeset.publish_humanized
                      .activity__actions
                        .grid.grid--auto
                          .grid__cell
                            = form_tag release_session_path, method: :post do
                              = hidden_field_tag :release_id, changeset.release.id
                              = hidden_field_tag :return_to, url_for(@timeline.subject)
                              = button_tag value: 'edit_changes', class: 'text-button' do
                                %span= t('workarea.admin.timeline.edit')
                                = inline_svg('workarea/admin/icons/edit.svg', class: 'text-button__icon')
                          .grid__cell
                            = form_tag release_changeset_path(changeset.release, changeset), method: :delete, class: 'action-group__item', data: { deletion_form: { message: t('workarea.admin.timeline.delete_confirmation') } } do
                              = button_tag value: 'delete_changeset', class: 'text-button' do
                                %span= t('workarea.admin.actions.delete')
                                = inline_svg('workarea/admin/icons/delete.svg', class: 'text-button__icon')
                    .activity__message
                      .release-changeset.release-changeset--activity
                        - changeset.changed_fields.each do |field|
                          = render_changeset_field(changeset, field)

            - @timeline.upcoming_changesets.each_with_index do |changeset, index|
              .activity-group.activity-group--bordered
                .grid__cell.grid__cell--20
                  .date-marker{ class: ('date-marker--no-date' if changeset.release_date.nil?) }
                    - if index == 0
                      .date-marker__annotation= t('workarea.admin.timeline.upcoming_changes')
                    - if changeset.release_date.present?
                      .date-marker__month= local_time(changeset.release_date, format: '%b')
                      .date-marker__day= local_time(changeset.release_date, format: '%e')
                .grid__cell.grid__cell--80
                  .activity
                    .activity__header
                      = inline_svg('workarea/admin/icons/release_timeline.svg', class: 'activity__avatar')
                      %h3.activity__name= link_to changeset.release.name, release_path(changeset.release)
                      %p.activity__time
                        = changeset.publish_humanized
                        - if changeset.release_date.present?
                          = local_time(changeset.release_date, :long)
                      .activity__actions
                        .grid.grid--auto
                          .grid__cell
                            = form_tag release_session_path, method: :post do
                              = hidden_field_tag :release_id, changeset.release.id
                              = hidden_field_tag :return_to, url_for(@timeline.subject)
                              = button_tag value: 'edit_changes', class: 'text-button' do
                                %span= t('workarea.admin.timeline.edit')
                                = inline_svg('workarea/admin/icons/edit.svg', class: 'text-button__icon')
                          .grid__cell
                            = form_tag release_changeset_path(changeset.release, changeset), method: :delete, class: 'action-group__item', data: { deletion_form: { message: t('workarea.admin.timeline.delete_confirmation') } } do
                              = button_tag value: 'delete_changeset', class: 'text-button' do
                                %span= t('workarea.admin.actions.delete')
                                = inline_svg('workarea/admin/icons/delete.svg', class: 'text-button__icon')
                    .activity__message
                      .release-changeset.release-changeset--activity
                        - changeset.changed_fields.each do |field|
                          = render_changeset_field(changeset, field)

            - unless @timeline.today_has_activity
              .activity-group.activity-group--bordered
                .grid__cell.grid__cell--20
                  .date-marker
                    .date-marker__annotation= t('workarea.admin.timeline.today')
                    .date-marker__month= local_time(Date.today, format: '%b')
                    .date-marker__day= local_time(Date.today, format: '%e')
                .grid__cell.grid__cell--80
>>>>>>> 4b639feb

              - unless @timeline.today_has_activity
                .activity-group
                  .grid__cell.grid__cell--20
                    .date-marker
                      .date-marker__annotation= t('workarea.admin.timeline.today')
                      .date-marker__month= local_time(Date.today, format: '%b')
                      .date-marker__day= local_time(Date.today, format: '%e')
                  .grid__cell.grid__cell--80

              - @timeline.activity_by_day.each_with_index do |(day, entries), index|
                .activity-group
                  .grid__cell.grid__cell--20
                    .date-marker
                      -  if index == 0 && @timeline.today_has_activity
                        .date-marker__annotation= t('workarea.admin.timeline.today')
                      .date-marker__month= local_time(day, format: '%b')
                      .date-marker__day= local_time(day, format: '%e')
                  .grid__cell.grid__cell--80
                    - entries.each do |entry|
                      = render_activity_entry(entry)<|MERGE_RESOLUTION|>--- conflicted
+++ resolved
@@ -13,63 +13,20 @@
   .view__container
     = render_cards_for(@timeline.subject, :timeline)
 
-<<<<<<< HEAD
-  .view__container
+  .view__container.view__container--narrow
     .section
       - if @timeline.empty?
         %p.heading--2.align-center= t('workarea.admin.timeline.no_activity')
       - else
-        .grid.grid--center
-          .grid__cell.grid__cell--80-at-medium
+        - unless @timeline.unscheduled_changesets.empty?
+          .activity-group
             .grid
-              - @timeline.upcoming_changesets.each_with_index do |changeset, index|
-                .activity-group
-                  .grid__cell.grid__cell--20
-                    .date-marker{ class: ('date-marker--no-date' if changeset.release_date.nil?) }
-                      - if index == 0
-                        .date-marker__annotation= t('workarea.admin.timeline.upcoming_changes')
-                      - if changeset.release_date.present?
-                        .date-marker__month= local_time(changeset.release_date, format: '%b')
-                        .date-marker__day= local_time(changeset.release_date, format: '%e')
-                  .grid__cell.grid__cell--80
-                    .activity
-                      .activity__header
-                        = inline_svg('workarea/admin/icons/release_timeline.svg', class: 'activity__avatar')
-                        %h3.activity__name= link_to changeset.release.name, release_path(changeset.release)
-                        %p.activity__time
-                          = changeset.publish_humanized
-                          - if changeset.release_date.present?
-                            = local_time(changeset.release_date, :long)
-                        .activity__actions
-                          .grid.grid--auto
-                            .grid__cell
-                              = form_tag release_session_path, method: :post do
-                                = hidden_field_tag :release_id, changeset.release.id
-                                = hidden_field_tag :return_to, url_for(@timeline.subject)
-                                = button_tag value: 'edit_changes', class: 'text-button' do
-                                  = inline_svg('workarea/admin/icons/edit.svg', class: 'text-button__icon', title: t('workarea.admin.timeline.edit'))
-                            .grid__cell
-                              = form_tag release_changeset_path(changeset.release, changeset), method: :delete, class: 'action-group__item', data: { deletion_form: { message: t('workarea.admin.timeline.delete_confirmation') } } do
-                                = button_tag value: 'delete_changeset', class: 'text-button text-button--destroy' do
-                                  = inline_svg('workarea/admin/icons/delete.svg', class: 'text-button__icon', title: t('workarea.admin.actions.delete'))
-                      .activity__message
-                        .release-changeset.release-changeset--activity
-                          - changeset.changed_fields.each do |field|
-                            = render_changeset_field(changeset, field)
-=======
-    - if @timeline.empty?
-      %p.heading--2.align-center= t('workarea.admin.timeline.no_activity')
-    - else
-      .grid.grid--center
-        .grid__cell.grid__cell--80-at-medium
-          .grid
-            - @timeline.unscheduled_changesets.each_with_index do |changeset, index|
-              .activity-group.activity-group--bordered
+              - @timeline.unscheduled_changesets.each_with_index do |changeset, index|
                 .grid__cell.grid__cell--20
-                  - if index == 0
-                    .date-marker
+                  - if index.zero?
+                    .date-marker.date-marker--center
                       .date-marker__annotation= t('workarea.admin.timeline.unscheduled_changes')
-                      .date-marker__day ?
+                      .date-marker__unknown ?
                 .grid__cell.grid__cell--80
                   .activity
                     .activity__header
@@ -84,27 +41,28 @@
                               = hidden_field_tag :release_id, changeset.release.id
                               = hidden_field_tag :return_to, url_for(@timeline.subject)
                               = button_tag value: 'edit_changes', class: 'text-button' do
-                                %span= t('workarea.admin.timeline.edit')
-                                = inline_svg('workarea/admin/icons/edit.svg', class: 'text-button__icon')
+                                = inline_svg('workarea/admin/icons/edit.svg', class: 'text-button__icon', title: t('workarea.admin.timeline.edit'))
                           .grid__cell
                             = form_tag release_changeset_path(changeset.release, changeset), method: :delete, class: 'action-group__item', data: { deletion_form: { message: t('workarea.admin.timeline.delete_confirmation') } } do
-                              = button_tag value: 'delete_changeset', class: 'text-button' do
-                                %span= t('workarea.admin.actions.delete')
-                                = inline_svg('workarea/admin/icons/delete.svg', class: 'text-button__icon')
+                              = button_tag value: 'delete_changeset', class: 'text-button text-button--destroy' do
+                                = inline_svg('workarea/admin/icons/delete.svg', class: 'text-button__icon', title: t('workarea.admin.actions.delete'))
                     .activity__message
                       .release-changeset.release-changeset--activity
                         - changeset.changed_fields.each do |field|
                           = render_changeset_field(changeset, field)
 
-            - @timeline.upcoming_changesets.each_with_index do |changeset, index|
-              .activity-group.activity-group--bordered
+        - unless @timeline.upcoming_changesets.empty?
+          .activity-group
+            .grid
+              - @timeline.upcoming_changesets.each_with_index do |changeset, index|
                 .grid__cell.grid__cell--20
-                  .date-marker{ class: ('date-marker--no-date' if changeset.release_date.nil?) }
-                    - if index == 0
-                      .date-marker__annotation= t('workarea.admin.timeline.upcoming_changes')
-                    - if changeset.release_date.present?
-                      .date-marker__month= local_time(changeset.release_date, format: '%b')
-                      .date-marker__day= local_time(changeset.release_date, format: '%e')
+                  - if index.zero? || changeset.release_date.present?
+                    .date-marker
+                      - if index.zero?
+                        .date-marker__annotation= t('workarea.admin.timeline.upcoming_changes')
+                      - if changeset.release_date.present?
+                        .date-marker__month= local_time(changeset.release_date, format: '%b')
+                        .date-marker__day= local_time(changeset.release_date, format: '%e')
                 .grid__cell.grid__cell--80
                   .activity
                     .activity__header
@@ -121,45 +79,26 @@
                               = hidden_field_tag :release_id, changeset.release.id
                               = hidden_field_tag :return_to, url_for(@timeline.subject)
                               = button_tag value: 'edit_changes', class: 'text-button' do
-                                %span= t('workarea.admin.timeline.edit')
-                                = inline_svg('workarea/admin/icons/edit.svg', class: 'text-button__icon')
+                                = inline_svg('workarea/admin/icons/edit.svg', class: 'text-button__icon', title: t('workarea.admin.timeline.edit'))
                           .grid__cell
                             = form_tag release_changeset_path(changeset.release, changeset), method: :delete, class: 'action-group__item', data: { deletion_form: { message: t('workarea.admin.timeline.delete_confirmation') } } do
-                              = button_tag value: 'delete_changeset', class: 'text-button' do
-                                %span= t('workarea.admin.actions.delete')
-                                = inline_svg('workarea/admin/icons/delete.svg', class: 'text-button__icon')
+                              = button_tag value: 'delete_changeset', class: 'text-button text-button--destroy' do
+                                = inline_svg('workarea/admin/icons/delete.svg', class: 'text-button__icon', title: t('workarea.admin.actions.delete'))
                     .activity__message
                       .release-changeset.release-changeset--activity
                         - changeset.changed_fields.each do |field|
                           = render_changeset_field(changeset, field)
 
-            - unless @timeline.today_has_activity
-              .activity-group.activity-group--bordered
+        - unless @timeline.activity_by_day.empty?
+          .activity-group
+            .grid
+              - @timeline.activity_by_day.each_with_index do |(day, entries), index|
                 .grid__cell.grid__cell--20
                   .date-marker
-                    .date-marker__annotation= t('workarea.admin.timeline.today')
-                    .date-marker__month= local_time(Date.today, format: '%b')
-                    .date-marker__day= local_time(Date.today, format: '%e')
+                    - if index == 0 && @timeline.today_has_activity
+                      .date-marker__annotation= t('workarea.admin.timeline.today')
+                    .date-marker__month= local_time(day, format: '%b')
+                    .date-marker__day= local_time(day, format: '%e')
                 .grid__cell.grid__cell--80
->>>>>>> 4b639feb
-
-              - unless @timeline.today_has_activity
-                .activity-group
-                  .grid__cell.grid__cell--20
-                    .date-marker
-                      .date-marker__annotation= t('workarea.admin.timeline.today')
-                      .date-marker__month= local_time(Date.today, format: '%b')
-                      .date-marker__day= local_time(Date.today, format: '%e')
-                  .grid__cell.grid__cell--80
-
-              - @timeline.activity_by_day.each_with_index do |(day, entries), index|
-                .activity-group
-                  .grid__cell.grid__cell--20
-                    .date-marker
-                      -  if index == 0 && @timeline.today_has_activity
-                        .date-marker__annotation= t('workarea.admin.timeline.today')
-                      .date-marker__month= local_time(day, format: '%b')
-                      .date-marker__day= local_time(day, format: '%e')
-                  .grid__cell.grid__cell--80
-                    - entries.each do |entry|
-                      = render_activity_entry(entry)+                  - entries.each do |entry|
+                    = render_activity_entry(entry)