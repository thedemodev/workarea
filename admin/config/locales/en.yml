--- conflicted
+++ resolved
@@ -1604,11 +1604,8 @@
         allow_sale_items: Allow Sale Items
         alt_text: Alt Text
         amount: Amount
-<<<<<<< HEAD
+        auto_deactivate: Auto Deactivate
         aov: AOV
-=======
-        auto_deactivate: Auto Deactivate
->>>>>>> 5b7b7c08
         automate_metadata: Automate Metadata
         available: Available Units
         avatar: Avatar
