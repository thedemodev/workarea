--- conflicted
+++ resolved
@@ -79,13 +79,14 @@
         assert_equal('/foo?asdf=blah&page=2', result)
       end
 
-<<<<<<< HEAD
       def test_workarea_release_notes_url
         result = workarea_release_notes_url('3.5.0')
         assert_equal(
           'https://developer.workarea.com/release-notes/workarea-3-5-0.html',
           result
-=======
+        )
+      end
+
       def test_duration_in_words
         assert_equal(
           t('workarea.duration.days', count: 2),
@@ -99,7 +100,6 @@
             t('workarea.duration.days', count: 12),
           ].to_sentence,
           duration_in_words(2.months + 1.years + 12.days)
->>>>>>> 5b7b7c08
         )
       end
     end
