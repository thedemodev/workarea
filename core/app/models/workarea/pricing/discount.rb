--- conflicted
+++ resolved
@@ -91,12 +91,8 @@
       has_many :redemptions,
         class_name: 'Workarea::Pricing::Discount::Redemption'
 
-<<<<<<< HEAD
-      index(created_at: 1) # for DeactivateStaleDiscounts
-=======
       index(active: 1)
-      index(updated_at: 1)
->>>>>>> 5b7b7c08
+      index(updated_at: 1) # for DeactivateStaleDiscounts
 
       validates :name, presence: true
 
