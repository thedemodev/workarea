--- conflicted
+++ resolved
@@ -14,16 +14,11 @@
       def filter
         {
           '$match' => {
-<<<<<<< HEAD
-            'reporting_on' => { '$gte' => starts_at, '$lte' => ends_at },
+            'reporting_on' => { '$gte' => starts_at.utc, '$lte' => ends_at.utc },
             '$or' => [
               { 'orders' => { '$gt' => 0 } },
               { 'cancellations' => { '$gt' => 0 } }
             ]
-=======
-            'reporting_on' => { '$gte' => starts_at.utc, '$lte' => ends_at.utc },
-            'orders' => { '$gt' => 0 }
->>>>>>> 42a580da
           }
         }
       end
