module Workarea
  class DeactivateStaleDiscounts
    include Sidekiq::Worker

    def perform(*args)
      Mongoid::AuditLog.record do
        Pricing::Discount.any_in(id: unused_discount_ids).auto_deactivate
      end
    end

    def unused_discount_ids
      all_active_discount_ids - used_discount_ids
    end

    def used_discount_ids
      @used_discount_ids ||=
        (order_discount_ids + shipping_discount_ids).map(&:to_s).uniq
    end

    def order_discount_ids
      Order.since(Workarea.config.discount_staleness_ttl.ago).discount_ids
    end

    def shipping_discount_ids
      Shipping
        .since(Workarea.config.discount_staleness_ttl.ago)
        .discount_ids
    end

    def all_active_discount_ids
      Pricing::Discount
<<<<<<< HEAD
        .where(:created_at.lt => Workarea.config.discount_staleness_ttl.ago)
        .select(&:active?)
        .map(&:id)
=======
        .where(:updated_at.lt => Workarea.config.discount_staleness_ttl.ago)
        .active
        .pluck(:id)
>>>>>>> 5b7b7c08
        .map(&:to_s)
    end
  end
end<|MERGE_RESOLUTION|>--- conflicted
+++ resolved
@@ -29,15 +29,9 @@
 
     def all_active_discount_ids
       Pricing::Discount
-<<<<<<< HEAD
-        .where(:created_at.lt => Workarea.config.discount_staleness_ttl.ago)
+        .where(:updated_at.lt => Workarea.config.discount_staleness_ttl.ago)
         .select(&:active?)
         .map(&:id)
-=======
-        .where(:updated_at.lt => Workarea.config.discount_staleness_ttl.ago)
-        .active
-        .pluck(:id)
->>>>>>> 5b7b7c08
         .map(&:to_s)
     end
   end
