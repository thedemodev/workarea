--- conflicted
+++ resolved
@@ -34,12 +34,7 @@
   s.add_dependency 'sidekiq-unique-jobs', '~> 6.0.6'
   s.add_dependency 'sidekiq-throttled', '~> 0.8.2'
   s.add_dependency 'geocoder', '~> 1.4.4'
-<<<<<<< HEAD
-  s.add_dependency 'redis-rack-cache', '~> 2.0.2'
-=======
-  s.add_dependency 'redis-rails', '~> 5.0.0'
   s.add_dependency 'redis-rack-cache', '~> 2.2.0'
->>>>>>> 72e3b04a
   s.add_dependency 'easymon', '~> 1.4.0'
   s.add_dependency 'image_optim', '~> 0.26.0'
   s.add_dependency 'image_optim_pack', '0.5.0.20171101'
