--- conflicted
+++ resolved
@@ -64,13 +64,8 @@
   s.add_dependency 'chart-js-rails', '~> 0.0.9' # TODO remove v4
   s.add_dependency 'chart-horizontalbar-rails', '~> 1.0.4' # TODO remove v4
   s.add_dependency 'select2-rails', '~> 4.0.3'
-<<<<<<< HEAD
-  s.add_dependency 'wysihtml-rails', '~> 0.6.x'
+  s.add_dependency 'wysihtml-rails', '~> 0.6.0.beta2'
   s.add_dependency 'rack-attack', '~> 6.2.0'
-=======
-  s.add_dependency 'wysihtml-rails', '~> 0.6.0.beta2'
-  s.add_dependency 'rack-attack', '~> 5.0.1'
->>>>>>> ba54a3a0
   s.add_dependency 'jquery-livetype-rails', '~> 0.1.0' # TODO remove v4
   s.add_dependency 'redcarpet', '~> 3.5.0'
   s.add_dependency 'jquery-unique-clone-rails', '~> 1.0.0'
