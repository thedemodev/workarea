require File.expand_path('../../core/lib/workarea/version', __FILE__)

# Describe your gem and declare its dependencies:
Gem::Specification.new do |s|
  s.name        = "workarea-core"
  s.version     = Workarea::VERSION::STRING
  s.authors     = ["Ben Crouse"]
  s.email       = ["bcrouse@workarea.com"]
  s.homepage    = "http://www.workarea.com"
  s.license     = 'Business Software License'
  s.summary     = "Core of the Workarea Commerce Platform"
  s.description = "Provides application code, seed data, plugin infrastructure, and other core parts of the Workarea Commerce Platform."

  s.files = `git ls-files -- . ':!:data/product_images/*.jpg'`.split("\n")
  s.required_ruby_version = ['>= 2.4.0', '< 2.7.0']

  s.add_dependency 'bundler', '>= 1.8.0' # 1.8.0 added env variable for secrets
  s.add_dependency 'rails', '~> 5.2.0'
  s.add_dependency 'mongoid', '~> 6.4.0'
  s.add_dependency 'bcrypt', '~> 3.1.10'
  s.add_dependency 'money-rails', '~> 1.12.0'
  s.add_dependency 'mongoid-audit_log', '>= 0.5.0'
  s.add_dependency 'mongoid-document_path', '~> 0.1.0'
  s.add_dependency 'mongoid-tree', '~> 2.1.0'
  s.add_dependency 'mongoid-sample', '~> 0.1.0'
  s.add_dependency 'mongoid-encrypted', '~> 1.0.0'
  s.add_dependency 'elasticsearch', '~> 5.0.1'
  s.add_dependency 'kaminari', '~> 0.17.0'
  s.add_dependency 'kaminari-mongoid', '~> 0.1.2'
  s.add_dependency 'activemerchant', '~> 1.52'
  s.add_dependency 'dragonfly', '~> 1.1.2'
  s.add_dependency 'sidekiq', '~> 5.2.2'
  s.add_dependency 'sidekiq-cron', '~> 0.6.3'
  s.add_dependency 'sidekiq-unique-jobs', '~> 6.0.6'
  s.add_dependency 'sidekiq-throttled', '~> 0.8.2'
  s.add_dependency 'geocoder', '~> 1.4.4'
  s.add_dependency 'redis-rack-cache', '~> 2.2.0'
  s.add_dependency 'easymon', '~> 1.4.0'
  s.add_dependency 'image_optim', '~> 0.26.0'
  s.add_dependency 'image_optim_pack', '0.5.0.20171101'
  s.add_dependency 'faker', '~> 1.8.4'
  s.add_dependency 'fastimage', '~> 1.6.3'
  s.add_dependency 'faraday', '~> 0.15.4' # compatibility issue with 0.16
  s.add_dependency 'rack-timeout', '~> 0.1.1'
  s.add_dependency 'net-sftp', '~> 2.1.2'
  s.add_dependency 'autoprefixer-rails', '~> 6.5.1'
  s.add_dependency 'sassc-rails', '~> 1.3.0'
  s.add_dependency 'ruby-stemmer', '~> 0.9.6'
  s.add_dependency 'sprockets-rails', '~> 3.2.0'
  s.add_dependency 'sprockets', '~> 3.7.2'
  s.add_dependency 'predictor', '~> 2.3.0'
  s.add_dependency 'js-routes', '~> 1.3.0'
  s.add_dependency 'mongoid-active_merchant', '~> 0.2.0'
  s.add_dependency 'normalize-rails', '~> 4.1.1'
  s.add_dependency 'featurejs_rails', '~> 1.0.1'
  s.add_dependency 'webcomponentsjs-rails', '~> 0.7.12'
  s.add_dependency 'strftime-rails', '~> 0.9.2'
  s.add_dependency 'i18n-js', '~> 3.2.1'
  s.add_dependency 'local_time', '~> 1.0.3'
  s.add_dependency 'lodash-rails', '~> 4.17.4'
  s.add_dependency 'jquery-rails', '~> 4.3.1'
  s.add_dependency 'jquery-ui-rails', '~> 6.0.1'
  s.add_dependency 'tooltipster-rails', '~> 4.1.2'
  s.add_dependency 'chart-js-rails', '~> 0.0.9' # TODO remove v4
  s.add_dependency 'chart-horizontalbar-rails', '~> 1.0.4' # TODO remove v4
  s.add_dependency 'select2-rails', '~> 4.0.3'
  s.add_dependency 'wysihtml-rails', '~> 0.6.x'
  s.add_dependency 'rack-attack', '~> 5.0.1'
  s.add_dependency 'jquery-livetype-rails', '~> 0.1.0' # TODO remove v4
  s.add_dependency 'redcarpet', '~> 3.4.0'
  s.add_dependency 'jquery-unique-clone-rails', '~> 1.0.0'
  s.add_dependency 'avalanche-rails', '~> 1.2.0'
  s.add_dependency 'inline_svg', '~> 1.3.0'
  s.add_dependency 'haml', '~> 5.0.1'
  s.add_dependency 'ejs', '~> 1.1.1'
  s.add_dependency 'jbuilder', '~> 2.7.0'
  s.add_dependency 'tribute', '~> 3.6.0.0'
  s.add_dependency 'turbolinks', '~> 5.0.1'
  s.add_dependency 'jquery-validation-rails', '~> 1.19.0'
  s.add_dependency 'minitest', '~> 5.10.3', '>= 5.10.1'
  s.add_dependency 'countries', '~> 2.1.4'
  s.add_dependency 'waypoints_rails', '~> 4.0.1'
  s.add_dependency 'rails-decorators', '~> 0.1.2'
  s.add_dependency 'icalendar', '~> 2.4.1'
  s.add_dependency 'premailer-rails', '~> 1.10.1'
  s.add_dependency 'json-streamer', '~> 2.0.1'
  s.add_dependency 'spectrum-rails', '~> 1.8.0'
  s.add_dependency 'rufus-scheduler', '< 3.5.0' # 3.5.0 breaks sidekiq-cron v0.6.x
  s.add_dependency 'dragonfly-s3_data_store', '~> 1.3.0'
  s.add_dependency 'loofah', '~> 2.3.1'
  s.add_dependency 'referer-parser', '~> 0.3.0'
  s.add_dependency 'serviceworker-rails', '~> 0.5.5'
  s.add_dependency 'chartkick', '~> 3.3.0'
<<<<<<< HEAD
  s.add_dependency 'puma', '~> 4.0'
  s.add_dependency 'browser', '~> 2.6.1'
=======
  s.add_dependency 'puma', '>= 4.3.1'
>>>>>>> 03ea7ac0

  # HACK for vendoring active_shipping
  s.add_dependency 'active_utils', '~> 3.3.1'
  s.add_dependency 'measured', '>= 2.0'
end<|MERGE_RESOLUTION|>--- conflicted
+++ resolved
@@ -91,12 +91,8 @@
   s.add_dependency 'referer-parser', '~> 0.3.0'
   s.add_dependency 'serviceworker-rails', '~> 0.5.5'
   s.add_dependency 'chartkick', '~> 3.3.0'
-<<<<<<< HEAD
-  s.add_dependency 'puma', '~> 4.0'
   s.add_dependency 'browser', '~> 2.6.1'
-=======
   s.add_dependency 'puma', '>= 4.3.1'
->>>>>>> 03ea7ac0
 
   # HACK for vendoring active_shipping
   s.add_dependency 'active_utils', '~> 3.3.1'
