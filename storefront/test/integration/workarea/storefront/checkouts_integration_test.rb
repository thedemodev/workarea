require 'test_helper'

module Workarea
  module Storefront
    class CheckoutsIntegrationTest < Workarea::IntegrationTest
      include Storefront::IntegrationTest

      def test_failed_response_from_xhr_request_for_expired_checkout
        product = create_product
        shipping_service = create_shipping_service

        post storefront.cart_items_path,
          params: {
            product_id: product.id,
            sku: product.skus.first,
            quantity: 2
          }

        patch storefront.checkout_shipping_path,
          params: { shipping_service: shipping_service.name },
          xhr: true

        assert_equal(200, response.status)

        travel_to((Workarea.config.checkout_expiration + 1.hour).from_now) do
          patch storefront.checkout_shipping_path,
            params: { shipping_service: shipping_service.name },
            xhr: true

          assert_equal(422, response.status)
          assert_match('text/javascript', response['Content-Type'])
        end
      end

      def test_admin_redirecting_after_placing_order
        set_current_user(create_user(admin: true, orders_access: false))
        complete_checkout
        assert_redirected_to(storefront.checkout_confirmation_path)

        set_current_user(create_user(admin: true, orders_access: true))
        complete_checkout
        assert_redirected_to(admin.order_path(Order.desc(:created_at).first))
      end

      def test_setting_order_source
        product = create_product

        post storefront.cart_items_path,
          params: {
            product_id: product.id,
            sku: product.skus.first,
            quantity: 2
          }

        get storefront.checkout_addresses_path

        order = Order.last
        assert_equal('storefront', order.source)

        admin = create_user(admin: true, orders_access: true)
        set_current_admin(admin)

        get storefront.checkout_addresses_path

        order.reload
        assert_equal('admin', order.source)
      end

      def test_updating_checkout_with_order_locked
        product = create_product
        shipping_service = create_shipping_service

        post storefront.cart_items_path,
          params: {
            product_id: product.id,
            sku: product.skus.first,
            quantity: 2
          }

        order = Order.last
        order.lock!

        get storefront.checkout_shipping_path
        assert(response.ok?)

        patch storefront.checkout_shipping_path,
          params: { shipping_service: shipping_service.name }

        assert_redirected_to(storefront.cart_path)
        assert(flash[:error].present?)

        patch storefront.checkout_shipping_path,
          params: { shipping_service: shipping_service.name },
          xhr: true

        assert_response(:conflict)
        assert(flash[:error].present?)

        order.unlock!
      end

      def test_changing_email_address_in_guest_checkout
        product = create_product
        shipping_service = create_shipping_service

        post storefront.cart_items_path,
          params: {
            product_id: product.id,
            sku: product.skus.first,
            quantity: 1
          }

        get storefront.checkout_addresses_path
        patch storefront.checkout_addresses_path,
          params: {
            email: 'bcrouse@workarea.com',
            billing_address: {
              first_name:   'Ben',
              last_name:    'Crouse',
              street:       '12 N. 3rd St.',
              city:         'Philadelphia',
              region:       'PA',
              postal_code:  '19106',
              country:      'US',
              phone_number: '2159251800'
            },
            shipping_address: {
              first_name:   'Ben',
              last_name:    'Crouse',
              street:       '22 S. 3rd St.',
              city:         'Philadelphia',
              region:       'PA',
              postal_code:  '19106',
              country:      'US',
              phone_number: '2159251800'
            }
          }
        get storefront.checkout_shipping_path
        patch storefront.checkout_shipping_path

        get storefront.checkout_payment_path

        assert_equal(1, Order.count)
        assert_equal('bcrouse@workarea.com', Order.first.email)
        assert_equal(0, Payment::Profile.count)
        assert(cookies[:email].present?)
        original_email_cookie = cookies[:email]

        get storefront.checkout_addresses_path
        patch storefront.checkout_addresses_path,
          params: {
            email: 'bcrouse@weblinc.com',
            billing_address: {
              first_name:   'Ben',
              last_name:    'Crouse',
              street:       '12 N. 3rd St.',
              city:         'Philadelphia',
              region:       'PA',
              postal_code:  '19106',
              country:      'US',
              phone_number: '2159251800'
            },
            shipping_address: {
              first_name:   'Ben',
              last_name:    'Crouse',
              street:       '22 S. 3rd St.',
              city:         'Philadelphia',
              region:       'PA',
              postal_code:  '19106',
              country:      'US',
              phone_number: '2159251800'
            }
          }

        get storefront.checkout_shipping_path
        patch storefront.checkout_shipping_path

        get storefront.checkout_payment_path
        patch storefront.checkout_place_order_path,
          params: {
            payment: 'new_card',
            credit_card: {
              number: '2',
              month:  1,
              year:   next_year,
              cvv:    '999'
            }
          }

        order = Order.first
        payment_profile = Payment::Profile.first
        assert_equal(1, Order.count)
        assert_equal('bcrouse@weblinc.com', order.email)
        assert_equal(1, Payment::Profile.count)
        assert_equal('bcrouse@weblinc.com', payment_profile.email)
        assert_includes(payment_profile.reference, order.id)
        assert(cookies[:email].present?)
        refute_equal(original_email_cookie, cookies[:email])
      end

      def test_setting_traffic_referrer
        cookies['workarea_referrer'] = 'https://www.google.com/'
        product = create_product

        post storefront.cart_items_path,
          params: {
            product_id: product.id,
            sku: product.skus.first,
            quantity: 2
          }

        get storefront.checkout_addresses_path

        order = Order.last
        assert_equal('Google', order.traffic_referrer.source)
        assert_equal('search', order.traffic_referrer.medium)
        assert_equal('https://www.google.com/', order.traffic_referrer.uri)

        cookies['workarea_referrer'] = 'https://www.workarea.com/'

        get storefront.checkout_addresses_path

        order = Order.last
        assert_nil(order.traffic_referrer.source)
        assert_nil(order.traffic_referrer.medium)
        assert_equal('https://www.workarea.com/', order.traffic_referrer.uri)
      end

      def test_saving_segment_ids
        create_life_cycle_segments
        product = create_product

        post storefront.cart_items_path,
          params: { product_id: product.id, sku: product.skus.first }

        get storefront.checkout_addresses_path
        assert_equal(
          [Segment::FirstTimeVisitor.instance.id],
          Order.desc(:updated_at).first.segment_ids
        )
      end

      def test_saving_fraud_decision
        complete_checkout
        order = Order.desc(:created_at).first

        assert(order.fraud_decision.present?)
        assert(order.placed?)
        refute(order.fraud_suspected_at.present?)
        assert(order.fraud_decided_at.present?)
        assert_equal(:no_decision, order.fraud_decision.decision)

        post storefront.cart_items_path,
          params: {
            product_id: product.id,
            sku: product.skus.first,
            quantity: 1
          }

        get storefront.checkout_addresses_path
        patch storefront.checkout_addresses_path,
          params: {
            email: 'decline@workarea.com',
            billing_address: {
              first_name:   'Ben',
              last_name:    'Crouse',
              street:       '12 N. 3rd St.',
              city:         'Philadelphia',
              region:       'PA',
              postal_code:  '19106',
              country:      'US',
              phone_number: '2159251800'
            },
            shipping_address: {
              first_name:   'Ben',
              last_name:    'Crouse',
              street:       '22 S. 3rd St.',
              city:         'Philadelphia',
              region:       'PA',
              postal_code:  '19106',
              country:      'US',
              phone_number: '2159251800'
            }
          }
        get storefront.checkout_shipping_path
        patch storefront.checkout_shipping_path

        get storefront.checkout_payment_path

        patch storefront.checkout_place_order_path,
          params: {
            payment: 'new_card',
            credit_card: {
              number: '2',
              month:  1,
              year:   next_year,
              cvv:    '999'
            }
          }

        order = Order.desc(:created_at).first

        assert_equal(:declined, order.fraud_decision.decision)
        assert(order.fraud_suspected_at.present?)
        assert(order.fraud_decided_at.present?)
        refute(order.placed?)
      end

      def test_no_valid_shipping_options
        product = create_product

        post storefront.cart_items_path,
          params: {
            product_id: product.id,
            sku: product.skus.first,
            quantity: 2
          }

        get storefront.checkout_addresses_path

        patch storefront.checkout_addresses_path,
          params: {
            email: 'bcrouse@weblinc.com',
            billing_address: {
              first_name:   'Ben',
              last_name:    'Crouse',
              street:       '12 N. 3rd St.',
              city:         'Philadelphia',
              region:       'PA',
              postal_code:  '19106',
              country:      'US',
              phone_number: '2159251800'
            },
            shipping_address: {
              first_name:   'Ben',
              last_name:    'Crouse',
              street:       '22 S. 3rd St.',
              city:         'Philadelphia',
              region:       'PA',
              postal_code:  '19106',
              country:      'US',
              phone_number: '2159251800'
            }
          }

        assert(flash[:error].present?)
      end

<<<<<<< HEAD
      def test_not_setting_a_blank_tracking_email
        cookies[:email] = 'foo@bar.com'
        get storefront.checkout_shipping_path
        assert_equal('foo@bar.com', cookies[:email])
=======
      def test_no_required_shipping_address_options_flash_message
        product = create_product(digital: true)

        post storefront.cart_items_path,
          params: { product_id: product.id, sku: product.skus.first, quantity: 1 }

        get storefront.checkout_addresses_path

        patch storefront.checkout_addresses_path,
          params: {
            email: 'bcrouse@weblinc.com',
            billing_address: {
              first_name:   'Ben',
              last_name:    'Crouse',
              street:       '12 N. 3rd St.',
              city:         'Philadelphia',
              region:       'PA',
              postal_code:  '19106',
              country:      'US',
              phone_number: '2159251800'
            }
          }

        refute(flash[:error].present?)
>>>>>>> a4e2a99f
      end
    end
  end
end<|MERGE_RESOLUTION|>--- conflicted
+++ resolved
@@ -346,14 +346,15 @@
         assert(flash[:error].present?)
       end
 
-<<<<<<< HEAD
       def test_not_setting_a_blank_tracking_email
         cookies[:email] = 'foo@bar.com'
         get storefront.checkout_shipping_path
         assert_equal('foo@bar.com', cookies[:email])
-=======
+      end
+
       def test_no_required_shipping_address_options_flash_message
-        product = create_product(digital: true)
+        product = create_product(name: 'Digital Product', variants: [{ sku: 'SKU' }])
+        create_fulfillment_sku(id: 'SKU', policy: :download, file: product_image_file)
 
         post storefront.cart_items_path,
           params: { product_id: product.id, sku: product.skus.first, quantity: 1 }
@@ -376,7 +377,6 @@
           }
 
         refute(flash[:error].present?)
->>>>>>> a4e2a99f
       end
     end
   end
