--- conflicted
+++ resolved
@@ -217,7 +217,6 @@
         get storefront.cart_path # reprice the order
         assert_equal(4.to_m, order.reload.total_price)
       end
-<<<<<<< HEAD
 
       def test_http_caching_headers_for_segmented_content
         Workarea.config.strip_http_caching_in_tests = false
@@ -268,8 +267,6 @@
         refute_match(/public/, response.headers['Cache-Control'])
         assert_equal('true', response.headers['X-Workarea-Segmented-Content'])
       end
-=======
->>>>>>> ea07c7b0
     end
   end
 end