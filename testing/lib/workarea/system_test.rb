require 'capybara/rails'
require 'webdrivers'
require 'puma'
require 'capybara/chromedriver/logger'
require 'workarea/integration_test'
require 'workarea/testing/custom_capybara_matchers'
require 'workarea/testing/headless_chrome'
require 'workarea/testing/capybara_chromedriver_logger_collector.decorator'

# get options on load to ensure initial configuration is captured.
# Capybara.register_driver does not execute the passed block immediately, which
# can cause issues with the aliasing of Workarea.config.headless_chrome_options.
# This can be removed in the upcoming minor to rename that configuration.
chrome_options = Workarea::HeadlessChrome.options

Capybara.server_errors = [Exception]
Capybara.automatic_label_click = true
Capybara.register_driver :headless_chrome do |app|
  Capybara::Selenium::Driver.new(
    app,
    browser: :chrome,
    desired_capabilities: Selenium::WebDriver::Remote::Capabilities.chrome(
      chromeOptions: chrome_options,
      loggingPrefs: {
        browser: 'ALL'
      }
    )
  )
end

# Fail tests when JS errors are thrown.
Capybara::Chromedriver::Logger.raise_js_errors = true

# Ignore common error responses for `/current_user.json` and /login`.
# These occur during the normal course of testing authentication, so
# they don't need to be output in the test results.
Capybara::Chromedriver::Logger.filters = [
  /(login|current_user\.json) - Failed to load resource: the server responded with a status of (401|422)/
]

Capybara.server = :puma, { Silent: true }
Capybara.javascript_driver = :headless_chrome

# If builds want to stick to poltegeist to avoid the pain of upgrading, see if
# we can define the driver for them. TODO remove in v4
if defined?(Capybara::Poltergeist)
  Capybara.register_driver :poltergeist do |app|
    Capybara::Poltergeist::Driver.new(app, js_errors: true)
  end
end

# Because each plugin adds more time to template resolution, more plugins mean
# slower tests. This is accommodate that slowdown :(
default = ENV['WORKAREA_CAPYBARA_MAX_WAIT_TIME'].presence || 10
Capybara.default_max_wait_time = [Workarea::Plugin.installed.size, default.to_i].max

# When you change a route, it doesn't see that JS routes needs to be expired.
FileUtils.rm_rf(Rails.root.join('tmp', 'cache', 'assets', 'sprockets'))

# Default screenshots to simple output of file path
ENV["RAILS_SYSTEM_TESTING_SCREENSHOT"] ||= 'simple'

module Workarea
  class SystemTest < ActionDispatch::SystemTestCase
    extend TestCase::Decoration
    include TestCase::Configuration
    include TestCase::Workers
    include TestCase::SearchIndexing
    include TestCase::Mail
    include TestCase::RunnerLocation
    include TestCase::Locales
    include TestCase::S3
    include TestCase::Encryption
    include Factories
    include IntegrationTest::Configuration

    driven_by :headless_chrome

    setup do
      reset_window_size
    end

    teardown do
      Capybara::Chromedriver::Logger::TestHooks.after_example! if javascript?
    end

    # This is to make sure Chrome chills out and allows XHR requests to finish
    # before going nuts on the page. Theoretically, Capybara does this for you.
    # Of course in theory, theory works.
    #
    (%i(visit refresh go_back go_forward within within_frame) + Capybara::Session::NODE_METHODS).each do |method|
      class_eval <<-ruby
        def #{method}(*)
          return super unless javascript?

          wait_for_xhr
          super.tap { wait_for_xhr }
        end
      ruby
    end

    # Waits until all XHR requests have finished, according
    # to jQuery. Times out according to Capybara's set timeout.
    # Used to solve race conditions between XHR requests and
    # assertions.
    #
    def wait_for_xhr(time=Capybara.default_max_wait_time)
      Timeout.timeout(time) do
        loop until finished_all_xhr_requests?
      end
    rescue Timeout::Error => error
      javascript_errors = page.driver.browser.manage.logs.get(:browser).each do |log_entry|
        log_entry.level == 'SEVERE' && /Uncaught/.match?(log_entry.message)
      end
      if javascript_errors.present?
        raise(
          Timeout::Error,
          <<~eos
            Problem:
              JavaScript errors were detected during Workarea::SystemTest#wait_for_xhr.
              You might have an error in an XHR callback.  wait_for_xhr is a test helper
              that checks if there are any unfinished XHR requests.  This is called
              automatically throughout testing in Capybara interactions to ensure
              consistency in test results.
            Errors:
              #{javascript_errors.map(&:message).join("\r")}
          eos
        )
      else
        raise error
      end
    end

    # Resets the dimensions of the testing browser
    def reset_window_size
      return unless javascript?

      page.driver.browser.manage.window.resize_to(
        Workarea.config.capybara_browser_width,
        Workarea.config.capybara_browser_height
      )
    end

    def javascript?
      Capybara.current_driver == Capybara.javascript_driver
    end

    def scroll_to_bottom
      page.execute_script('window.scrollBy(0, 9999999)')
    end

    def scroll_to_bottom
      page.execute_script('window.scrollBy(0, 9999999)')
    end

<<<<<<< HEAD
=======
    # Intentionally fails, providing a custom error message, if
    # any JavaScript errors are thrown during a test run.
    def assert_no_js_errors
      page.driver.browser.manage.logs.get(:browser).each do |log_entry|
        # Bad responses (like 422 or 401) show as errors as well, which are OK
        # for system tests because they indicate the site is functioning properly.
        if log_entry.level == 'SEVERE' && log_entry.message =~ /Uncaught/
          assert(false, log_entry.message)
        elsif log_entry.level == 'WARNING'
          STDERR.puts 'WARN: Browser warning'
          STDERR.puts log_entry.message
        end
      end
    end

    # There is some kind of timing problem around waiting for this iframe that
    # after a few hours we still can't find. This is a hack to keep this
    # passing.
    #
    # May God have mercy on our souls.
    #
    # TODO v3.6
    # Remove this after we stop using an iframe for the admin toolbar
    #
    def wait_for_iframe
      sleep(0.5)
    end

>>>>>>> 03e7696b
    private

    def finished_all_xhr_requests?
      return unless javascript?

      page.evaluate_script("!window['jQuery'] || jQuery.active === 0")
    end
  end
end<|MERGE_RESOLUTION|>--- conflicted
+++ resolved
@@ -153,23 +153,6 @@
       page.execute_script('window.scrollBy(0, 9999999)')
     end
 
-<<<<<<< HEAD
-=======
-    # Intentionally fails, providing a custom error message, if
-    # any JavaScript errors are thrown during a test run.
-    def assert_no_js_errors
-      page.driver.browser.manage.logs.get(:browser).each do |log_entry|
-        # Bad responses (like 422 or 401) show as errors as well, which are OK
-        # for system tests because they indicate the site is functioning properly.
-        if log_entry.level == 'SEVERE' && log_entry.message =~ /Uncaught/
-          assert(false, log_entry.message)
-        elsif log_entry.level == 'WARNING'
-          STDERR.puts 'WARN: Browser warning'
-          STDERR.puts log_entry.message
-        end
-      end
-    end
-
     # There is some kind of timing problem around waiting for this iframe that
     # after a few hours we still can't find. This is a hack to keep this
     # passing.
@@ -183,7 +166,6 @@
       sleep(0.5)
     end
 
->>>>>>> 03e7696b
     private
 
     def finished_all_xhr_requests?
